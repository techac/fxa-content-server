--- conflicted
+++ resolved
@@ -33,11 +33,7 @@
           <!-- endbuild -->
         <![endif]-->
     </head>
-<<<<<<< HEAD
-    <body data-flow-begin="{{flowBeginTime}}">
-=======
-    <body data-content-token="{{contentToken}}">
->>>>>>> fb56b9ca
+    <body data-content-token="{{contentToken}}" data-flow-begin="{{flowBeginTime}}">
         <div id="fox-logo"></div>
         <div id="loading-spinner" class="spinner"></div>
         <div id="stage">
