--- conflicted
+++ resolved
@@ -84,13 +84,8 @@
 
     describe('triggerRemote', function () {
       describe('with a global message', function () {
-<<<<<<< HEAD
-        var data = { baz: 'qux' };
-        var ev = 'some other event';
-=======
         var data = { uid: 'foo' };
         var ev = 'fxaccounts:logout';
->>>>>>> eda0f4f4
         var notifierSpy;
 
         beforeEach(function () {
@@ -109,10 +104,6 @@
       });
 
       describe('with an `internal:` message', function () {
-<<<<<<< HEAD
-        var data = { baz: 'qux' };
-=======
->>>>>>> eda0f4f4
         var ev = 'internal:message';
         var notifierSpy;
 
@@ -120,27 +111,17 @@
           notifierSpy = sinon.spy();
 
           notifier.on(ev, notifierSpy);
-<<<<<<< HEAD
-          notifier.triggerRemote(ev, data);
-        });
-
-        it('triggers events on tabChannel only', function () {
-          assert.isTrue(tabChannelMock.send.calledWith(ev, data));
-=======
           notifier.triggerRemote(ev);
         });
 
         it('triggers events on tabChannel only', function () {
           assert.isTrue(tabChannelMock.send.calledWith(ev));
->>>>>>> eda0f4f4
 
           assert.isFalse(webChannelMock.send.called);
           assert.isFalse(iframeChannelMock.send.called);
           assert.isFalse(notifierSpy.called);
         });
       });
-<<<<<<< HEAD
-=======
 
       describe('with undefined properties', function () {
         var data = { a: undefined, uid: 'foo', z: undefined };
@@ -244,7 +225,6 @@
           notifier.triggerRemote('fxaccounts:logout', { uid: 'foo' });
         });
       });
->>>>>>> eda0f4f4
     });
   });
 });
